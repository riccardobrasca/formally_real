--- conflicted
+++ resolved
@@ -12,9 +12,6 @@
   | [] => 0
   | (a :: L) => (a ^ 2) + (sum_of_squares L)
 
-<<<<<<< HEAD
-def is_sum_of_squares {R : Type _} [Semiring R] (s : R) : Prop := ∃ L : List R, sum_of_squares L = s
-=======
 lemma sum_of_squares_eq_map_sum {R : Type _} [Semiring R] (L : List R) :
     sum_of_squares L = (L.map (.^2)).sum := by
   induction' L with r L hL
@@ -22,7 +19,6 @@
   · simp [hL, sum_of_squares] 
 
 def is_sum_of_squares {R : Type _} [Semiring R] (x : R) : Prop := ∃ L : List R, sum_of_squares L = x
->>>>>>> 7158b6bd
 
 /- A few sanity checks -/
 
