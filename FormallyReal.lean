/- # Formally real semirings -/

import Mathlib.NumberTheory.Cyclotomic.Basic

open BigOperators

/- ## Sums of squares

To define formally real semirings, we first define what it means to be a sum of squares in a semiring. -/

def sum_of_squares {R : Type _} [Semiring R] : List R → R
  | [] => 0
  | (a :: L) => (a ^ 2) + (sum_of_squares L)

lemma sum_of_squares_eq_map_sum {R : Type _} [Semiring R] (L : List R) :
    sum_of_squares L = (L.map (.^2)).sum := by
  induction' L with r L hL
  · simp [sum_of_squares]
  · simp [hL, sum_of_squares] 

def is_sum_of_squares {R : Type _} [Semiring R] (x : R) : Prop := ∃ L : List R, sum_of_squares L = x

/- A few sanity checks -/

#check [1, 2, 3]
#check [1, -2, 3]

#eval sum_of_squares [1, 2, 3]
#eval sum_of_squares [1, -2, 3]

#eval sum_of_squares ([] : List ℕ)

/- Note that we can prove that `sum_of_squares [1, 2, 3] = 14` just by using `rfl` -/

example : sum_of_squares [1, 2, 3] = 14 := rfl

/- If a list is built by concatenation, we can compute its sum of squares from the sums of squares of each constructor. -/

#eval 0::[1,2,3]
#eval [1,2,3]++[1,2,3]

#eval sum_of_squares (0::[1,2,3])
#eval sum_of_squares ([1,2,3]++[1,2,3])

/- We now give a proof of these results, as well as of other useful facts about sums of squares. -/

@[simp] 
def sum_of_squares_head_tail {R : Type _} [Semiring R] (x : R) (L : List R) : sum_of_squares (x :: L) = (sum_of_squares [x]) + (sum_of_squares L) := by
  simp [sum_of_squares]
  done

@[simp] 
def sum_of_squares_concat {R : Type _} [Semiring R] (L1 L2 : List R) : sum_of_squares (L1 ++ L2) = sum_of_squares L1 + sum_of_squares L2 := by
  induction' L1 with x L ih
  · simp [sum_of_squares]
  · rw [List.cons_append, sum_of_squares_head_tail x L, add_assoc, ← ih]
    simp [sum_of_squares]
  done

def sum_of_squares_of_list {R : Type _} [Semiring R] (L : List R) : sum_of_squares L = (L.map (.^2)).sum := by
  induction' L with a L ih
  · simp [sum_of_squares]
  · rw[sum_of_squares_head_tail, ih]
    simp [sum_of_squares]
  done

def sum_of_squares_of_list_div {F : Type _} [Semifield F] (L : List F) (c : F) (h : c ≠ 0) : sum_of_squares (L.map (./c)) = sum_of_squares L / (c^2) := by
  rw [sum_of_squares_of_list]
  simp [sum_of_squares]
  have comp : ((fun x => x ^ 2) ∘ (fun x => x / c)) = (fun x => x ^ 2 * (c ^ 2)⁻¹ ) := by 
    ext x
    field_simp
  rw [comp, sum_of_squares_of_list, div_eq_mul_inv, List.sum_map_mul_right]
  done

def sum_of_squares_erase {R : Type _} [Semiring R] [BEq R] (L : List R) (a : R) (h : a ∈ L): sum_of_squares L = a ^ 2 + sum_of_squares (List.erase L a) := by
  sorry

-- **TASK 1:** Complete the proof above

/- ## Definition of formally real semirings -/

@[mk_iff]
class IsFormallyReal (R : Type _) [Semiring R] : Prop where
  is_formally_real : ∀ L : List R, sum_of_squares L = 0 → (∀ x ∈ L, x = 0)

lemma IsFormallyReal_iff_Fin (R : Type _) [Semiring R] : IsFormallyReal R ↔
    ∀ (n : ℕ), ∀ (f : Fin n → R), (∑ i, (f i) ^ 2 = 0) → (∀ i, f i = 0) := by
  refine' ⟨fun h n f hf i => _, fun h => ⟨fun L => List.ofFnRec (fun n f H a ha => _) L⟩⟩
  · refine' h.is_formally_real (List.ofFn f) _ (f i) (by simp [List.mem_ofFn])
    simp [sum_of_squares, sum_of_squares_eq_map_sum, List.sum_ofFn, hf]
  · rw [sum_of_squares_eq_map_sum, List.map_ofFn, List.sum_ofFn] at H
    obtain ⟨j, rfl⟩ := (List.mem_ofFn _ _).1 ha
    exact h n f H j

lemma IsFormallyReal_iff_Multiset (R : Type _) [Semiring R] : IsFormallyReal R ↔
    ∀ (M : Multiset R), (M.map (.^2)).sum = 0 → (∀ x ∈ M, x = 0) := by
  refine' ⟨fun h M hM x hx => _, fun h => ⟨fun L hL x hx => _⟩⟩
  · refine' h.is_formally_real M.toList _ x (Multiset.mem_toList.2 hx)
    convert hM
    rw [sum_of_squares_eq_map_sum]
    conv_rhs => rw [← Multiset.coe_toList M]
    rw [Multiset.coe_map, Multiset.coe_sum]
  · refine' h L _ _ (by simp [hx])
    convert hL
    simp [sum_of_squares_eq_map_sum]
    
/- As an example, we show that ordered semirings are formally real. -/

<<<<<<< HEAD
@[simp]
lemma sum_sq_nonneg {A : Type _} [LinearOrderedRing A] : (L : Multiset A) → 0  ≤ sum_of_squares L := by
  rintro ⟨l⟩
  rw [sum_of_squares]
  simp
  induction' l with head tail ih
  . rfl
  . simp
    apply add_nonneg
    . exact sq_nonneg head
    . exact ih

-- **TASK 1:** Prove the above claim.
instance {A : Type _} [LinearOrderedRing A] : IsFormallyReal A where
  is_formally_real := fun (L : Multiset A) (sum_sq_zero: sum_of_squares L = 0) ↦ by
    intro a a_in_L
    by_contra c
    have a_sq_pos : 0 < a ^ 2 := by exact Iff.mpr (sq_pos_iff a) c
    have h : a ^ 2 + sum_of_squares (L.erase a) = sum_of_squares L := by apply Multiset.sum_map_erase a_in_L
    rw [sum_sq_zero] at h
    have sum_sq_nonneg : 0 ≤ sum_of_squares (L.erase a) := by simp
    have sum_sq_pos: 0 < a ^ 2 + sum_of_squares (L.erase a) := by exact add_pos_of_pos_of_nonneg a_sq_pos sum_sq_nonneg
    have : a ^ 2 + sum_of_squares (L.erase a) ≠ 0 := by exact ne_of_gt sum_sq_pos
    contradiction
=======
-- **TASK 2:** Prove the claim above
>>>>>>> 921dace8

/- ## Properties of formally real semirings 

We first want to show that, if `R` is a *non-trivial* formally real *ring*, then `-1` is not a sum of squares in `R`. We deduce this from the more general fact that, if `R` is a formally real nontrivial *semiring*, then there does *not* exist a sum of squares `S` in `R` such that `1 + S = 0`.-/

def one_add_sum_of_squares_neq_zero {R : Type _} [Semiring R] [ntR : Nontrivial R] : IsFormallyReal R → ¬ (∃ L : List R, 1 + sum_of_squares L = 0) := by
  intro h ⟨L, hL⟩
  have h1 := h.is_formally_real (1 :: L)
  simp [sum_of_squares] at h1
  exact h1 hL
  done

 /- Next, we show that a non-trivial formally real semiring is of characteristic 0. -/

 -- **TASK 3:** Prove the claim above

 /- ## Formally real semifields 
 
 We prove that, in a semifield, the converse to `one_add_sum_of_squares_neq_zero` holds, namely: if there is no sum of squares `S` such that `1 + S = 0`, then the semifield `F` is formally real. -/

 def sum_of_sq_eq_zero_iff_all_zero {F : Type _} [Semifield F] [BEq F] : ¬(∃ L : List F, 1 + sum_of_squares L = 0) → IsFormallyReal F := by
  intro h
  push_neg at h
  constructor
  intro L hL
  by_contra hL1
  push_neg at hL1
  rcases hL1 with ⟨x, hx1, hx2⟩
  let L' := L.map (./x)
  have h0 : sum_of_squares L' = sum_of_squares L / (x^2) := by
    rw [← sum_of_squares_of_list_div L x hx2]
  have hL' : sum_of_squares L' = 0 := by
    rw [h0, hL]
    simp
  have L'' := List.erase L' (x/x)
  have h2 : (x/x) ∈ L' := List.mem_map_of_mem (f := fun y => y/x) (a := x) hx1
  have hL'' : sum_of_squares L' = 1 + sum_of_squares L'' := by
    rw [sum_of_squares_erase]
    
    sorry
  rw [hL'] at hL''
  have h3 := h L''
  apply h3
  exact hL''
  
-- **TASK 3:** Complete the proof above (one `sorry` to fill)

 /- In particular, **a field `F` is formally real if and only if `-1` is not a sum of squares in `F`**. -/

 def formally_real_semifield_equiv {F : Type _} [Semifield F] [BEq F] : (IsFormallyReal F) ↔ ¬ (∃ L : List F, 1 + sum_of_squares L = 0) := by
   constructor
   · exact one_add_sum_of_squares_neq_zero
   · exact sum_of_sq_eq_zero_iff_all_zero
   done 

 /- ## Positive cones -/

 -- We define positive cones and show how maximal positive cones induce orderings.


 /- ## Artin-Schreier theory -/

 /- We show that formally real fields admit an ordering, not unique in general.

 In particular, **a field `F` is formally real if and only if it admits an ordering.** -/<|MERGE_RESOLUTION|>--- conflicted
+++ resolved
@@ -107,34 +107,27 @@
     
 /- As an example, we show that ordered semirings are formally real. -/
 
-<<<<<<< HEAD
 @[simp]
-lemma sum_sq_nonneg {A : Type _} [LinearOrderedRing A] : (L : Multiset A) → 0  ≤ sum_of_squares L := by
-  rintro ⟨l⟩
-  rw [sum_of_squares]
-  simp
-  induction' l with head tail ih
+lemma sum_sq_nonneg {A : Type _} [LinearOrderedRing A] (L : List A) : 0  ≤ sum_of_squares L := by
+  induction' L with head tail ih
   . rfl
-  . simp
-    apply add_nonneg
+  . apply add_nonneg
     . exact sq_nonneg head
     . exact ih
 
--- **TASK 1:** Prove the above claim.
 instance {A : Type _} [LinearOrderedRing A] : IsFormallyReal A where
-  is_formally_real := fun (L : Multiset A) (sum_sq_zero: sum_of_squares L = 0) ↦ by
+  is_formally_real := fun (L : List A) (sum_sq_zero: sum_of_squares L = 0) ↦ by
     intro a a_in_L
     by_contra c
     have a_sq_pos : 0 < a ^ 2 := by exact Iff.mpr (sq_pos_iff a) c
-    have h : a ^ 2 + sum_of_squares (L.erase a) = sum_of_squares L := by apply Multiset.sum_map_erase a_in_L
+    have h : a ^ 2 + sum_of_squares (L.erase a) = sum_of_squares L := by exact Eq.symm (sum_of_squares_erase L a a_in_L)
     rw [sum_sq_zero] at h
     have sum_sq_nonneg : 0 ≤ sum_of_squares (L.erase a) := by simp
     have sum_sq_pos: 0 < a ^ 2 + sum_of_squares (L.erase a) := by exact add_pos_of_pos_of_nonneg a_sq_pos sum_sq_nonneg
     have : a ^ 2 + sum_of_squares (L.erase a) ≠ 0 := by exact ne_of_gt sum_sq_pos
     contradiction
-=======
+
 -- **TASK 2:** Prove the claim above
->>>>>>> 921dace8
 
 /- ## Properties of formally real semirings 
 
